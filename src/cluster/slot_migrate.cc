/*
 * Licensed to the Apache Software Foundation (ASF) under one
 * or more contributor license agreements.  See the NOTICE file
 * distributed with this work for additional information
 * regarding copyright ownership.  The ASF licenses this file
 * to you under the Apache License, Version 2.0 (the
 * "License"); you may not use this file except in compliance
 * with the License.  You may obtain a copy of the License at
 *
 *   http://www.apache.org/licenses/LICENSE-2.0
 *
 * Unless required by applicable law or agreed to in writing,
 * software distributed under the License is distributed on an
 * "AS IS" BASIS, WITHOUT WARRANTIES OR CONDITIONS OF ANY
 * KIND, either express or implied.  See the License for the
 * specific language governing permissions and limitations
 * under the License.
 *
 */

#include "slot_migrate.h"

#include <fstream>
#include <memory>
#include <utility>

#include "event_util.h"
#include "storage/batch_extractor.h"

static std::map<RedisType, std::string> type_to_cmd = {
    {kRedisString, "set"}, {kRedisList, "rpush"},    {kRedisHash, "hmset"},      {kRedisSet, "sadd"},
    {kRedisZSet, "zadd"},  {kRedisBitmap, "setbit"}, {kRedisSortedint, "siadd"},
};

SlotMigrate::SlotMigrate(Server *svr, int speed, int pipeline_size, int seq_gap)
    : Database(svr->storage_, kDefaultNamespace),
      svr_(svr),
      state_machine_(kSlotMigrateNone),
      current_pipeline_size_(0),
      last_send_time_(0),
      slot_job_(nullptr),
      slot_snapshot_time_(0),
      wal_begin_seq_(0),
      wal_increment_seq_(0) {
  // Let db_ and metadata_cf_handle_ be nullptr, and get them in real time to avoid accessing invalid pointer,
  // because metadata_cf_handle_ and db_ will be destroyed if DB is reopened.
  // [Situation]:
  // 1. Start an empty slave server.
  // 2. Connect to master which has amounted of data, and trigger full synchronization.
  // 3. After replication, change slave to master and start slot migrate.
  // 4. It will occur segment fault when using metadata_cf_handle_ to create iterator of rocksdb.
  // [Reason]:
  // After full synchronization, DB will be reopened, db_ and metadata_cf_handle_ will be released.
  // Then, if we create rocksdb iterator with metadata_cf_handle_, it will go wrong.
  // [Solution]:
  // db_ and metadata_cf_handle_ will be replaced by storage_->GetDB() and storage_->GetCFHandle("metadata")
  // in all functions used in migration process.
  // [Note]:
  // This problem may exist in all functions of Database called in slot migration process.
  db_ = nullptr;
  metadata_cf_handle_ = nullptr;

  if (speed >= 0) {
    migrate_speed_ = speed;
  }
  if (pipeline_size > 0) {
    pipeline_size_limit_ = pipeline_size;
  }
  if (seq_gap > 0) {
    seq_gap_limit_ = seq_gap;
  }

  dst_port_ = -1;
  forbidden_slot_ = -1;
  migrate_slot_ = -1;
  migrate_failed_slot_ = -1;
  migrate_state_ = kMigrateNone;
  stop_migrate_ = false;
  slot_snapshot_ = nullptr;

  if (svr->IsSlave()) {
    SetMigrateStopFlag(true);
  }
}

Status SlotMigrate::MigrateStart(Server *svr, const std::string &node_id, const std::string &dst_ip, int dst_port,
                                 int slot, int speed, int pipeline_size, int seq_gap) {
  // Only one slot migration job at the same time
  int16_t no_slot = -1;
  if (migrate_slot_.compare_exchange_strong(no_slot, (int16_t)slot) == false) {
    return Status(Status::NotOK, "There is already a migrating slot");
  }
  if (forbidden_slot_ == slot) {
    // Have to release migrate slot set above
    migrate_slot_ = -1;
    return Status(Status::NotOK, "Can't migrate slot which has been migrated");
  }

  migrate_state_ = kMigrateStart;
  if (speed <= 0) {
    speed = 0;
  }
  if (pipeline_size <= 0) {
    pipeline_size = kPipelineSize;
  }
  if (seq_gap <= 0) {
    seq_gap = kSeqGapLimit;
  }
  dst_node_ = node_id;

  // Create migration job
  auto job = std::make_unique<SlotMigrateJob>(slot, dst_ip, dst_port, speed, pipeline_size, seq_gap);
  {
    std::lock_guard<std::mutex> guard(job_mutex_);
    slot_job_ = std::move(job);
    job_cv_.notify_one();
  }
  LOG(INFO) << "[migrate] Start migrating slot " << slot << " to " << dst_ip << ":" << dst_port;
  return Status::OK();
}

SlotMigrate::~SlotMigrate() {
  if (thread_state_ == ThreadState::Running) {
    stop_migrate_ = true;
    thread_state_ = ThreadState::Terminated;
    job_cv_.notify_all();
    t_.join();
  }
}

Status SlotMigrate::CreateMigrateHandleThread() {
  try {
    t_ = std::thread([this]() {
      Util::ThreadSetName("slot-migrate");
      thread_state_ = ThreadState::Running;
      this->Loop();
    });
  } catch (const std::exception &e) {
    return Status(Status::NotOK, std::string(e.what()));
  }
  return Status::OK();
}

void SlotMigrate::Loop() {
  while (true) {
    std::unique_lock<std::mutex> ul(this->job_mutex_);
    while (!IsTerminated() && this->slot_job_ == nullptr) {
      this->job_cv_.wait(ul);
    }
    ul.unlock();

    if (IsTerminated()) {
      return;
    }

    LOG(INFO) << "[migrate] migrate_slot: " << slot_job_->migrate_slot_ << ", dst_ip: " << slot_job_->dst_ip_
              << ", dst_port: " << slot_job_->dst_port_ << ", speed_limit: " << slot_job_->speed_limit_
              << ", pipeline_size_limit: " << slot_job_->pipeline_size_;

    dst_ip_ = slot_job_->dst_ip_;
    dst_port_ = slot_job_->dst_port_;
    migrate_speed_ = slot_job_->speed_limit_;
    pipeline_size_limit_ = slot_job_->pipeline_size_;
    seq_gap_limit_ = slot_job_->seq_gap_;

    StateMachine();
  }
}

void SlotMigrate::StateMachine() {
  state_machine_ = kSlotMigrateStart;
  while (true) {
    if (IsTerminated()) {
      LOG(WARNING) << "[migrate] Will stop state machine, because the thread was terminated";
      return;
    }

    switch (state_machine_) {
      case kSlotMigrateStart: {
        auto s = Start();
        if (s.IsOK()) {
          LOG(INFO) << "[migrate] Succeed to start migrating";
          state_machine_ = kSlotMigrateSnapshot;
        } else {
          LOG(ERROR) << "[migrate] Failed to start migrating";
          state_machine_ = kSlotMigrateFailed;
        }
        break;
      }
      case kSlotMigrateSnapshot: {
        auto s = SendSnapshot();
        if (s.IsOK()) {
          LOG(INFO) << "[migrate] Succeed to send snapshot";
          state_machine_ = kSlotMigrateWal;
        } else {
          LOG(ERROR) << "[migrate] Failed to send snapshot";
          state_machine_ = kSlotMigrateFailed;
        }
        break;
      }
      case kSlotMigrateWal: {
        auto s = SyncWal();
        if (s.IsOK()) {
          LOG(INFO) << "[migrate] Succeed to sync WAL";
          state_machine_ = kSlotMigrateSuccess;
        } else {
          LOG(ERROR) << "[migrate] Failed to sync Wal";
          state_machine_ = kSlotMigrateFailed;
        }
        break;
      }
      case kSlotMigrateSuccess: {
        auto s = Success();
        if (s.IsOK()) {
          LOG(INFO) << "[migrate] Succeed to migrate slot " << migrate_slot_;
          state_machine_ = kSlotMigrateClean;
          migrate_state_ = kMigrateSuccess;
        } else {
          state_machine_ = kSlotMigrateFailed;
        }
        break;
      }
      case kSlotMigrateFailed:
        Fail();
        LOG(INFO) << "[migrate] Failed to migrate slot" << migrate_slot_;
        migrate_state_ = kMigrateFailed;
        state_machine_ = kSlotMigrateClean;
        break;
      case kSlotMigrateClean:
        Clean();
        return;
      default:
        LOG(ERROR) << "[migrate] Wrong state for state machine";
        Clean();
        return;
    }
  }
}

Status SlotMigrate::Start() {
  // Get snapshot and sequence
  slot_snapshot_ = storage_->GetDB()->GetSnapshot();
  if (slot_snapshot_ == nullptr) {
    LOG(INFO) << "[migrate] Failed to create snapshot";
    return Status(Status::NotOK);
  }
  wal_begin_seq_ = slot_snapshot_->GetSequenceNumber();

  slot_snapshot_time_ = Util::GetTimeStampUS();
  current_pipeline_size_ = 0;
  last_send_time_ = 0;

  // Connect to dst node
  auto s = Util::SockConnect(dst_ip_, dst_port_, &slot_job_->slot_fd_);
  if (!s.IsOK()) {
    LOG(ERROR) << "[migrate] Failed to connect destination server";
    return Status(Status::NotOK);
  }

  // Auth first
  std::string pass = svr_->GetConfig()->requirepass;
  if (!pass.empty()) {
    bool st = AuthDstServer(slot_job_->slot_fd_, pass);
    if (!st) {
      return Status(Status::NotOK, "Failed to auth destination server");
    }
  }

  // Set dst node importing START
  if (!SetDstImportStatus(slot_job_->slot_fd_, kImportStart)) {
    LOG(ERROR) << "[migrate] Failed to notify the destination to prepare to import data";
    return Status(Status::NotOK);
  }

  LOG(INFO) << "[migrate] Start migrating slot " << migrate_slot_ << ", connect destination fd " << slot_job_->slot_fd_;
  return Status::OK();
}

Status SlotMigrate::SyncWal() {
  // Send incremental data in wal circularly until new increment less than a certain amount
  auto s = SyncWalBeforeForbidSlot();
  if (!s.IsOK()) {
    LOG(ERROR) << "[migrate] Failed to sync WAL before forbidding slot";
    return Status(Status::NotOK);
  }

  // Set forbidden slot, and send last incremental data
  s = SyncWalAfterForbidSlot();
  if (!s.IsOK()) {
    LOG(ERROR) << "[migrate] Failed to sync WAL after forbidding slot";
    return Status(Status::NotOK);
  }
  return Status::OK();
}

Status SlotMigrate::Success() {
  if (stop_migrate_) {
    LOG(ERROR) << "[migrate] Stop migrating slot " << migrate_slot_;
    return Status(Status::NotOK);
  }
  // Set destination status SUCCESS
  if (!SetDstImportStatus(slot_job_->slot_fd_, kImportSuccess)) {
    LOG(ERROR) << "[migrate] Failed to notify the destination that data migration succeeded";
    return Status(Status::NotOK);
  }
  std::string dst_ip_port = dst_ip_ + ":" + std::to_string(dst_port_);
  Status st = svr_->cluster_->SetSlotMigrated(migrate_slot_, dst_ip_port);
  if (!st.IsOK()) {
    LOG(ERROR) << "[migrate] Failed to set slot, Err:" << st.Msg();
    return Status(Status::NotOK);
  }
  migrate_failed_slot_ = -1;
  return Status::OK();
}

Status SlotMigrate::Fail() {
  // Set destination status
  if (!SetDstImportStatus(slot_job_->slot_fd_, kImportFailed)) {
    LOG(INFO) << "[migrate] Failed to notify the destination that data migration failed";
  }
  // Stop slot will forbid writing
  migrate_failed_slot_ = migrate_slot_;
  forbidden_slot_ = -1;
  return Status::OK();
}

Status SlotMigrate::Clean() {
  LOG(INFO) << "[migrate] Clean resources of migrating slot " << migrate_slot_;
  if (slot_snapshot_) {
    storage_->GetDB()->ReleaseSnapshot(slot_snapshot_);
    slot_snapshot_ = nullptr;
  }

  state_machine_ = kSlotMigrateNone;
  current_pipeline_size_ = 0;
  wal_begin_seq_ = 0;
  wal_increment_seq_ = 0;
  std::lock_guard<std::mutex> guard(job_mutex_);
  slot_job_ = nullptr;
  migrate_slot_ = -1;
  SetMigrateStopFlag(false);
  return Status::OK();
}

bool SlotMigrate::AuthDstServer(int sock_fd, const std::string &password) {
  std::string cmd = Redis::MultiBulkString({"auth", password}, false);
  auto s = Util::SockSend(sock_fd, cmd);
  if (!s.IsOK()) {
    LOG(ERROR) << "[migrate] Failed to send auth command to destination, slot: " << migrate_slot_
               << ", error: " << s.Msg();
    return false;
  }

  if (!CheckResponseOnce(sock_fd)) {
    LOG(ERROR) << "[migrate] Failed to auth destination server with '" << password << "', stop migrating slot "
               << migrate_slot_;
    return false;
  }
  return true;
}

bool SlotMigrate::SetDstImportStatus(int sock_fd, int status) {
  if (sock_fd <= 0) return false;

  int slot = migrate_slot_;
  std::string cmd = Redis::MultiBulkString({"cluster", "import", std::to_string(slot), std::to_string(status)});
  auto s = Util::SockSend(sock_fd, cmd);
  if (!s.IsOK()) {
    LOG(ERROR) << "[migrate] Failed to send import command to destination, slot: " << slot << ", error: " << s.Msg();
    return false;
  }

  return CheckResponseOnce(sock_fd);
}

bool SlotMigrate::CheckResponseOnce(int sock_fd) { return CheckResponseWithCounts(sock_fd, 1); }

// Commands  |  Response            |  Instance
// ++++++++++++++++++++++++++++++++++++++++
// set          Redis::Integer         :1/r/n
// hset         Redis::SimpleString    +OK/r/n
// sadd         Redis::Integer
// zadd         Redis::Integer
// siadd        Redis::Integer
// setbit       Redis::Integer
// expire       Redis::Integer
// lpush        Redis::Integer
// rpush        Redis::Integer
// ltrim        Redis::SimpleString    -Err\r\n
// linsert      Redis::Integer
// lset         Redis::SimpleString
// hdel         Redis::Integer
// srem         Redis::Integer
// zrem         Redis::Integer
// lpop         Redis::NilString       $-1\r\n
//          or  Redis::BulkString      $1\r\n1\r\n
// rpop         Redis::NilString
//          or  Redis::BulkString
// lrem         Redis::Integer
// sirem        Redis::Integer
// del          Redis::Integer
bool SlotMigrate::CheckResponseWithCounts(int sock_fd, int total) {
  if (sock_fd < 0 || total <= 0) {
    LOG(INFO) << "[migrate] Invalid args, sock_fd: " << sock_fd << ", count: " << total;
    return false;
  }

  // Set socket receive timeout first
  struct timeval tv;
  tv.tv_sec = 1;
  tv.tv_usec = 0;
  setsockopt(sock_fd, SOL_SOCKET, SO_RCVTIMEO, &tv, sizeof(tv));

  // Start checking response
  size_t bulk_len = 0;
  int cnt = 0;
  stat_ = ArrayLen;
  UniqueEvbuf evbuf;
  while (true) {
    // Read response data from socket buffer to the event buffer
    if (evbuffer_read(evbuf.get(), sock_fd, -1) <= 0) {
      LOG(ERROR) << "[migrate] Failed to read response, Err: " + std::string(strerror(errno));
      return false;
    }

    // Parse response data in event buffer
    bool run = true;
    while (run) {
      switch (stat_) {
        // Handle single string response
        case ArrayLen: {
          UniqueEvbufReadln line(evbuf.get(), EVBUFFER_EOL_CRLF_STRICT);
          if (!line) {
            LOG(INFO) << "[migrate] Event buffer is empty, read socket again";
            run = false;
            break;
          }

          if (line[0] == '-') {
            LOG(ERROR) << "[migrate] Got invalid response: " + std::string(line.get())
                       << ", line length: " << line.length;
            stat_ = Error;
          } else if (line[0] == '$') {
            auto parse_result = ParseInt<uint64_t>(std::string(line.get() + 1, line.length - 1), 10);
            if (!parse_result) {
              LOG(ERROR) << "[migrate] Protocol Err: expect integer";
              stat_ = Error;
            } else {
              bulk_len = *parse_result;
              stat_ = bulk_len > 0 ? BulkData : OneRspEnd;
            }
          } else if (line[0] == '+' || line[0] == ':') {
            stat_ = OneRspEnd;
          } else {
            LOG(ERROR) << "[migrate] Unexpected response: " << line.get();
            stat_ = Error;
          }

          break;
        }
        // Handle bulk string response
        case BulkData: {
          if (evbuffer_get_length(evbuf.get()) < bulk_len + 2) {
            LOG(INFO) << "[migrate] Bulk data in event buffer is not complete, read socket again";
            run = false;
            break;
          }
          // TODO(chrisZMF): Check tail '\r\n'
          evbuffer_drain(evbuf.get(), bulk_len + 2);
          bulk_len = 0;
          stat_ = OneRspEnd;
          break;
        }
        case OneRspEnd: {
          cnt++;
          if (cnt >= total) {
            return true;
          }
          stat_ = ArrayLen;
          break;
        }
        case Error: {
          return false;
        }
        default:
          break;
      }
    }
  }
}

Status SlotMigrate::MigrateOneKey(const rocksdb::Slice &key, const rocksdb::Slice &value, std::string *restore_cmds) {
  std::string prefix_key;
  AppendNamespacePrefix(key, &prefix_key);
  std::string bytes = value.ToString();
  Metadata metadata(kRedisNone, false);
  metadata.Decode(bytes);
  if (metadata.Type() != kRedisString && metadata.size == 0) {
    LOG(INFO) << "[migrate] No elements of key: " << prefix_key;
    return Status(Status::cOK, "empty");
  }

  if (metadata.Expired()) {
    return Status(Status::cOK, "expired");
  }

  // Construct command according to type of the key
  switch (metadata.Type()) {
    case kRedisString: {
      bool s = MigrateSimpleKey(key, metadata, bytes, restore_cmds);
      if (!s) {
        LOG(ERROR) << "[migrate] Failed to migrate simple key: " << key.ToString();
        return Status(Status::NotOK);
      }
      break;
    }
    case kRedisList:
    case kRedisZSet:
    case kRedisBitmap:
    case kRedisHash:
    case kRedisSet:
    case kRedisSortedint: {
      bool s = MigrateComplexKey(key, metadata, restore_cmds);
      if (!s) {
        LOG(ERROR) << "[migrate] Failed to migrate complex key: " << key.ToString();
        return Status(Status::NotOK);
      }
      break;
    }
    default:
      break;
  }
  return Status::OK();
}

bool SlotMigrate::MigrateSimpleKey(const rocksdb::Slice &key, const Metadata &metadata, const std::string &bytes,
                                   std::string *restore_cmds) {
  std::vector<std::string> command = {"set", key.ToString(), bytes.substr(5, bytes.size() - 5)};
  if (metadata.expire > 0) {
    command.emplace_back("EXAT");
    command.emplace_back(std::to_string(metadata.expire));
  }
  *restore_cmds += Redis::MultiBulkString(command, false);
  current_pipeline_size_++;

  // Check whether pipeline needs to be sent
  // TODO(chrisZMF): Resend data if failed to send data
  if (!SendCmdsPipelineIfNeed(restore_cmds, false)) {
    LOG(ERROR) << "[migrate] Failed to send simple key";
    return false;
  }
  return true;
}

bool SlotMigrate::MigrateComplexKey(const rocksdb::Slice &key, const Metadata &metadata, std::string *restore_cmds) {
  std::string cmd;
  cmd = type_to_cmd[metadata.Type()];

  // Construct key prefix to iterate values of the complex type user key
  std::vector<std::string> user_cmd = {cmd, key.ToString()};
  rocksdb::ReadOptions read_options;
  read_options.snapshot = slot_snapshot_;
  read_options.fill_cache = false;
  std::unique_ptr<rocksdb::Iterator> iter(storage_->GetDB()->NewIterator(read_options));

  std::string slot_key, prefix_subkey;
  AppendNamespacePrefix(key, &slot_key);
  InternalKey(slot_key, "", metadata.version, true).Encode(&prefix_subkey);
  int item_count = 0;
  for (iter->Seek(prefix_subkey); iter->Valid(); iter->Next()) {
    if (stop_migrate_) {
      LOG(ERROR) << "[migrate] Stop migrating complex key due to task stopped";
      return false;
    }

    if (!iter->key().starts_with(prefix_subkey)) {
      break;
    }

    // Parse values of the complex key
    // InternalKey is adopted to get complex key's value
    // from the formatted key return by iterator of rocksdb
    InternalKey inkey(iter->key(), true);
    switch (metadata.Type()) {
      case kRedisSet: {
        user_cmd.emplace_back(inkey.GetSubKey().ToString());
        break;
      }
      case kRedisSortedint: {
        auto id = DecodeFixed64(inkey.GetSubKey().ToString().data());
        user_cmd.emplace_back(std::to_string(id));
        break;
      }
      case kRedisZSet: {
        auto score = DecodeDouble(iter->value().ToString().data());
        user_cmd.emplace_back(Util::Float2String(score));
        user_cmd.emplace_back(inkey.GetSubKey().ToString());
        break;
      }
      case kRedisBitmap: {
        if (!MigrateBitmapKey(inkey, &iter, &user_cmd, restore_cmds)) return false;
        break;
      }
      case kRedisHash: {
        user_cmd.emplace_back(inkey.GetSubKey().ToString());
        user_cmd.emplace_back(iter->value().ToString());
        break;
      }
      case kRedisList: {
        user_cmd.emplace_back(iter->value().ToString());
        break;
      }
      default:
        break;
    }

    // Check item count
    // Exclude bitmap because it does not have hmset-like command
    if (metadata.Type() != kRedisBitmap) {
      item_count++;
      if (item_count >= kMaxItemsInCommand) {
        *restore_cmds += Redis::MultiBulkString(user_cmd, false);
        current_pipeline_size_++;
        item_count = 0;
        // Have to clear saved items
        user_cmd.erase(user_cmd.begin() + 2, user_cmd.end());

        // Maybe key has amounted of elements, have to check pipeline here
        if (!SendCmdsPipelineIfNeed(restore_cmds, false)) {
          LOG(INFO) << "[migrate] Failed to send complex key part";
          return false;
        }
      }
    }
  }

  // Have to check the item count of the last command list
  if (item_count % kMaxItemsInCommand) {
    *restore_cmds += Redis::MultiBulkString(user_cmd, false);
    current_pipeline_size_++;
  }

  // Add ttl for complex key
  if (metadata.expire) {
    *restore_cmds += Redis::MultiBulkString({"EXPIREAT", key.ToString(), std::to_string(metadata.expire)}, false);
    current_pipeline_size_++;
  }

  // Check whether pipeline needs to send
  if (!SendCmdsPipelineIfNeed(restore_cmds, false)) {
    LOG(INFO) << "[migrate] Failed to send complex key";
    return false;
  }
  return true;
}

bool SlotMigrate::MigrateBitmapKey(const InternalKey &inkey, std::unique_ptr<rocksdb::Iterator> *iter,
                                   std::vector<std::string> *user_cmd, std::string *restore_cmds) {
  uint32_t index = 0, offset = 0;
  std::string index_str = inkey.GetSubKey().ToString();
  std::string fragment = (*iter)->value().ToString();
  auto parse_result = ParseInt<int>(index_str, 10);
  if (!parse_result) {
    LOG(ERROR) << "[migrate] Parse bitmap index error, Err: " << strerror(errno);
    return false;
  }
  index = *parse_result;

  // Bitmap does not have hmset-like command
  // TODO(chrisZMF): Use hmset-like command for efficiency
  for (int byte_idx = 0; byte_idx < static_cast<int>(fragment.size()); byte_idx++) {
    if (fragment[byte_idx] & 0xff) {
      for (int bit_idx = 0; bit_idx < 8; bit_idx++) {
        if (fragment[byte_idx] & (1 << bit_idx)) {
          offset = (index * 8) + (byte_idx * 8) + bit_idx;
          user_cmd->emplace_back(std::to_string(offset));
          user_cmd->emplace_back("1");
          *restore_cmds += Redis::MultiBulkString(*user_cmd, false);
          current_pipeline_size_++;
          user_cmd->erase(user_cmd->begin() + 2, user_cmd->end());
        }
      }

      if (!SendCmdsPipelineIfNeed(restore_cmds, false)) {
        LOG(ERROR) << "[migrate] Failed to send commands of bitmap!";
        return false;
      }
    }
  }
  return true;
}

bool SlotMigrate::SendCmdsPipelineIfNeed(std::string *commands, bool need) {
  // Stop migrating or not
  if (stop_migrate_) {
    LOG(ERROR) << "[migrate] Stop sending data due to migrating thread stopped"
               << ", current migrating slot: " << migrate_slot_;
    return false;
  }

  // Check pipeline
  if (need == false && current_pipeline_size_ < pipeline_size_limit_) {
    return true;
  }
  if (current_pipeline_size_ == 0) {
    LOG(INFO) << "[migrate] No data to send";
    return true;
  }

  // Migrate speed limit
  MigrateSpeedLimit();

  // Send pipeline
  auto start = Util::GetTimeStampMS();

  auto s = Util::SockSend(slot_job_->slot_fd_, *commands);

  auto end = Util::GetTimeStampMS();
  LOG(INFO) << "[migrate] Sending commands Time (ms):" << end - start;
  if (!s.IsOK()) {
    LOG(ERROR) << "[migrate] Failed to send commands, Err: " << s.Msg();
    return false;
  }
  last_send_time_ = Util::GetTimeStampUS();

  // Check response
  bool st = CheckResponseWithCounts(slot_job_->slot_fd_, current_pipeline_size_);
  if (!st) {
    LOG(ERROR) << "[migrate] Wrong response";
    return false;
  }

  // Clear commands and running pipeline
  commands->clear();
  current_pipeline_size_ = 0;
  return true;
}

void SlotMigrate::SetForbiddenSlot(int16_t slot) {
  LOG(INFO) << "[migrate] Set forbidden slot " << slot;
  forbidden_slot_ = slot;
}

void SlotMigrate::ReleaseForbiddenSlot() {
  LOG(INFO) << "[migrate] Release forbidden slot " << forbidden_slot_;
  forbidden_slot_ = -1;
}

void SlotMigrate::MigrateSpeedLimit() {
  if (migrate_speed_ > 0) {
    uint64_t current_time = Util::GetTimeStampUS();
    uint64_t per_request_time = 1000000 * pipeline_size_limit_ / migrate_speed_;
    if (per_request_time == 0) {
      per_request_time = 1;
    }
    if (last_send_time_ + per_request_time > current_time) {
      uint64_t during = last_send_time_ + per_request_time - current_time;
      LOG(INFO) << "[migrate] Sleep for migrating speed limit, sleep duration: " << during;
      std::this_thread::sleep_for(std::chrono::microseconds(during));
    }
  }
}

Status SlotMigrate::GenerateCmdsFromBatch(rocksdb::BatchResult *batch, std::string *commands) {
  // Iterate batch to get keys and construct commands for keys
  WriteBatchExtractor write_batch_extractor(storage_->IsSlotIdEncoded(), migrate_slot_, false);
  rocksdb::Status status = batch->writeBatchPtr->Iterate(&write_batch_extractor);
  if (!status.ok()) {
    LOG(ERROR) << "[migrate] Failed to parse write batch, Err: " << status.ToString();
    return Status(Status::NotOK);
  }

  // Get all constructed commands
  auto resp_commands = write_batch_extractor.GetRESPCommands();
  for (const auto &iter : *resp_commands) {
    for (const auto &it : iter.second) {
      *commands += it;
      current_pipeline_size_++;
    }
  }
  return Status::OK();
}

Status SlotMigrate::MigrateIncrementData(std::unique_ptr<rocksdb::TransactionLogIterator> *iter, uint64_t endseq) {
  if (!(*iter) || !(*iter)->Valid()) {
    LOG(ERROR) << "[migrate] WAL iterator is invalid";
    return Status(Status::NotOK);
  }

  uint64_t next_seq = wal_begin_seq_ + 1;
  std::string commands;
  commands.clear();
  while (true) {
    if (stop_migrate_) {
      LOG(ERROR) << "[migrate] Migration task end during migrating WAL data";
      return Status(Status::NotOK);
    }
    auto batch = (*iter)->GetBatch();
    if (batch.sequence != next_seq) {
      LOG(ERROR) << "[migrate] WAL iterator is discrete, some seq might be lost"
                 << ", expected sequence: " << next_seq << ", but got sequence: " << batch.sequence;
      return Status(Status::NotOK);
    }

    // Generate commands by iterating write batch
    auto s = GenerateCmdsFromBatch(&batch, &commands);
    if (!s.IsOK()) {
      LOG(ERROR) << "[migrate] Failed to generate commands from write batch";
      return Status(Status::NotOK);
    }

    // Check whether command pipeline should be sent
    if (!SendCmdsPipelineIfNeed(&commands, false)) {
      LOG(ERROR) << "[migrate] Failed to send WAL commands pipeline";
      return Status(Status::NotOK);
    }

    next_seq = batch.sequence + batch.writeBatchPtr->Count();
    if (next_seq > endseq) {
      LOG(INFO) << "[migrate] Migrate incremental data an epoch OK, seq from " << wal_begin_seq_ << ", to " << endseq;
      break;
    }
    (*iter)->Next();
    if (!(*iter)->Valid()) {
      LOG(ERROR) << "[migrate] WAL iterator is invalid, expected end seq: " << endseq << ", next seq: " << next_seq;
      return Status(Status::NotOK);
    }
  }

  // Send the left data of this epoch
  if (!SendCmdsPipelineIfNeed(&commands, true)) {
    LOG(ERROR) << "[migrate] Failed to send WAL last commands in pipeline";
    return Status(Status::NotOK);
  }
  return Status::OK();
}

Status SlotMigrate::SyncWalBeforeForbidSlot() {
  uint32_t count = 0;
  while (count < kMaxLoopTimes) {
    wal_increment_seq_ = storage_->GetDB()->GetLatestSequenceNumber();
    uint64_t gap = wal_increment_seq_ - wal_begin_seq_;
    if (gap <= static_cast<uint64_t>(seq_gap_limit_)) {
      LOG(INFO) << "[migrate] Incremental data sequence: " << gap << ", less than limit: " << seq_gap_limit_
                << ", go to set forbidden slot";
      break;
    }

    std::unique_ptr<rocksdb::TransactionLogIterator> iter = nullptr;
    auto s = storage_->GetWALIter(wal_begin_seq_ + 1, &iter);
    if (!s.IsOK()) {
      LOG(ERROR) << "[migrate] Failed to generate WAL iterator before setting forbidden slot"
                 << ", Err: " << s.Msg();
      return Status(Status::NotOK);
    }

    // Iterate wal and migrate data
    s = MigrateIncrementData(&iter, wal_increment_seq_);
    if (!s.IsOK()) {
      LOG(ERROR) << "[migrate] Failed to migrate WAL data before setting forbidden slot";
      return Status(Status::NotOK);
    }

    wal_begin_seq_ = wal_increment_seq_;
    count++;
  }
  LOG(INFO) << "[migrate] Succeed to migrate incremental data before setting forbidden slot, end epoch: " << count;
  return Status::OK();
}

Status SlotMigrate::SyncWalAfterForbidSlot() {
  // Block server to set forbidden slot
  uint64_t during = Util::GetTimeStampUS();
  {
    auto exclusivity = svr_->WorkExclusivityGuard();
    SetForbiddenSlot(migrate_slot_);
  }
  wal_increment_seq_ = storage_->GetDB()->GetLatestSequenceNumber();
  during = Util::GetTimeStampUS() - during;
  LOG(INFO) << "[migrate] To set forbidden slot, server is blocked for " << during << "us";

  // No incremental data
  if (wal_increment_seq_ <= wal_begin_seq_) return Status::OK();

  // Get WAL iter
  std::unique_ptr<rocksdb::TransactionLogIterator> iter = nullptr;
  auto s = storage_->GetWALIter(wal_begin_seq_ + 1, &iter);
  if (!s.IsOK()) {
    LOG(ERROR) << "[migrate] Failed to generate WAL iterator after setting forbidden slot"
               << ", Err: " << s.Msg();
    return Status(Status::NotOK);
  }

  // Send incremental data
  s = MigrateIncrementData(&iter, wal_increment_seq_);
  if (!s.IsOK()) {
    LOG(ERROR) << "[migrate] Failed to migrate WAL data after setting forbidden slot";
    return Status(Status::NotOK);
  }
  return Status::OK();
}

void SlotMigrate::GetMigrateInfo(std::string *info) {
  info->clear();
  if (migrate_slot_ < 0 && forbidden_slot_ < 0 && migrate_failed_slot_ < 0) {
    return;
  }

  int16_t slot = -1;
  std::string task_state;
  switch (migrate_state_.load()) {
    case kMigrateNone:
      task_state = "none";
      break;
    case kMigrateStart:
      task_state = "start";
      slot = migrate_slot_;
      break;
    case kMigrateSuccess:
      task_state = "success";
      slot = forbidden_slot_;
      break;
    case kMigrateFailed:
      task_state = "fail";
      slot = migrate_failed_slot_;
      break;
    default:
      break;
  }

  *info = "migrating_slot: " + std::to_string(slot) + "\r\n" + "destination_node: " + dst_node_ + "\r\n" +
          "migrating_state: " + task_state + "\r\n";
}
Status SlotMigrate::SendSnapShotByBatch() {
  int16_t slot = migrate_slot_;
  rocksdb::ReadOptions read_options;
  read_options.snapshot = slot_snapshot_;
  read_options.fill_cache = false;
  rocksdb::ColumnFamilyHandle *cf_handle = storage_->GetCFHandle(Engine::kMetadataColumnFamilyName);
  std::unique_ptr<rocksdb::Iterator> iter(storage_->GetDB()->NewIterator(read_options, cf_handle));

  std::string prefix;
  ComposeSlotKeyPrefix(namespace_, slot, &prefix);
  LOG(INFO) << "[batch migration] Iterate meta key, key's prefix: " << prefix;
  LOG(INFO) << "[batch migration] Start migrating snapshot of slot " << slot;
  iter->Seek(prefix);
  auto env = storage_->GetDB()->GetEnv();
  // Construct key prefix to iterate the keys belong to the target slot
  Slice begin = iter->key();
  std::string ns, user_key_str;
  ExtractNamespaceKey(begin, &ns, &user_key_str, true);
  Slice user_key_begin(user_key_str);

  Slice end;
  auto start_ms = env->NowMicros();

  for (iter->Seek(prefix); iter->Valid(); iter->Next()) {
    end = iter->key();
    if (!iter->key().starts_with(prefix)) break;
  }
  ExtractNamespaceKey(end, &ns, &user_key_str, true);
  Slice user_key_end(user_key_str);
  auto end_ms = env->NowMicros();

  LOG(INFO) << "[batch migration] collect metadata time (ms) " << end_ms - start_ms;

  rocksdb::CompactRangeOptions cro;
  return SendSnapShotByBatch(cro, &begin, &end, &user_key_begin, &user_key_end);
}

Status SlotMigrate::SendSnapShotByBatch(const rocksdb::CompactRangeOptions &cro, Slice *meta_begin, Slice *meta_end,
                                        Slice *data_begin, Slice *data_end) {
  std::string restore_cmds;
  rocksdb::ReadOptions read_options;
  read_options.snapshot = slot_snapshot_;
  read_options.fill_cache = false;
  rocksdb::ColumnFamilyHandle *cf_handle = storage_->GetCFHandle(Engine::kMetadataColumnFamilyName);
  rocksdb::ColumnFamilyHandle *default_cf_handle = storage_->GetCFHandle(Engine::kSubkeyColumnFamilyName);
  auto env = storage_->GetDB()->GetEnv();
  // Construct key prefix to iterate the keys belong to the target slot
  uint64_t start_ms = env->NowMicros();

  start_ms = env->NowMicros();
  rocksdb::CompactRangeOptions range_option;
  std::vector<std::string> meta_ssts;
  auto s = storage_->GetDB()->CompactRange(range_option, cf_handle, meta_begin, meta_end, &meta_ssts);
  uint64_t end_ms = env->NowMicros();

  LOG(INFO) << "Range Compaction finished [Metadata], time(ms) take: " << end_ms - start_ms;

  start_ms = env->NowMicros();
  std::vector<std::string> data_ssts;
  s = storage_->GetDB()->CompactRange(range_option, default_cf_handle, data_begin, data_end, &data_ssts);
  end_ms = env->NowMicros();

  LOG(INFO) << "Range Compaction finished [User], time(ms) take: " << end_ms - start_ms;

  if (!s.ok()) {
    LOG(ERROR) << "[migrate] Stop migrating snapshot due to compaction error";
    return Status::NotOK;
  }

  // use the file system to do the migration

  auto env_ = storage_->GetDB()->GetEnv();
  std::string host_name_string;
  env_->GetHostNameString(&host_name_string);

  std::string ingestion_command_head = "ingest ";
 
  std::string ingestion_command = "";

  ingestion_command_head.append(Engine::kMetadataColumnFamilyName);

  ingestion_command_head.append(" true ");

  start_ms = env->NowMicros();
  for (auto file_name : meta_ssts) {
    // send uri to target system.
    // assume the hdfs_env will generate the uri for it first.
    //
    file_name = file_name.substr(file_name.size()-9,9);
    LOG(INFO) << "remote copying file : " << file_name;
    std::string scp_command  = "scp ";
    scp_command+=file_name;
    scp_command+=" jinghua2@";
    scp_command+=slot_job_->dst_ip_;
    scp_command+=":/data/jinghua2/tmp/";
    system(scp_command.c_str());
    ingestion_command = ingestion_command_head + file_name;
    auto cmd_status = Util::SockSend(slot_job_->slot_fd_, ingestion_command);

//    auto cmd_status = Util::SockSend(slot_job_->slot_fd_, ingestion_command);
//    if (!cmd_status.IsOK()) {
//      // this command can not be completed in pipeline or async
//      LOG(ERROR) << "Migration error, the system is broken while ingestion.";
//      return cmd_status;
//    }
  }
  // Migrate start
  end_ms = env->NowMicros();

  LOG(INFO) << "Remote Sending meta data, contains " << meta_ssts.size() << " SST(s), time(ms) take: " << end_ms - start_ms;

  ingestion_command_head = "ingest ";
  ingestion_command_head.append(Engine::kSubkeyColumnFamilyName);
  ingestion_command_head.append(" true ");

  // Migrate start

  start_ms = env->NowMicros();
  for (auto file_name : data_ssts) {
<<<<<<< HEAD
    file_name = file_name.substr(file_name.size()-9,9);
    LOG(INFO) << "remote copying file : " << file_name;
    std::string scp_command  = "scp ";
    scp_command+=file_name;
    scp_command+=" jinghua2@";
    scp_command+=slot_job_->dst_ip_;
    scp_command+=":/data/jinghua2/tmp/";
    system(scp_command.c_str());
    ingestion_command = ingestion_command_head + file_name;
=======
    ingestion_command = ingestion_command_head + file_name + " ";

    std::ifstream ifs(file_name.c_str(), std::ios::binary | std::ios::ate);
    std::ifstream::pos_type pos = ifs.tellg();
    std::vector<char> result(pos);
    ifs.seekg(0, std::ios::beg);
    ifs.read(&result[0], pos);
    ingestion_command.insert(ingestion_command.end(), result.begin(), result.end());
>>>>>>> c2400ea7
    auto cmd_status = Util::SockSend(slot_job_->slot_fd_, ingestion_command);


  }

  end_ms = env->NowMicros();
  LOG(INFO) << "Remote Sending data pack, contains " << meta_ssts.size() << " SST(s), time(ms) take: " << end_ms - start_ms;

  LOG(INFO) << "[migrate] Succeed to migrate slot snapshot, total SSTables";

  return Status::OK();
}

Status SlotMigrate::SendSnapShotByIteration() {
  uint64_t migratedkey_cnt = 0, expiredkey_cnt = 0, emptykey_cnt = 0;
  std::string restore_cmds;
  int16_t slot = migrate_slot_;
  rocksdb::ReadOptions read_options;
  read_options.snapshot = slot_snapshot_;
  read_options.fill_cache = false;
  rocksdb::ColumnFamilyHandle *cf_handle = storage_->GetCFHandle(Engine::kMetadataColumnFamilyName);
  std::unique_ptr<rocksdb::Iterator> iter(storage_->GetDB()->NewIterator(read_options, cf_handle));

  std::string prefix;
  ComposeSlotKeyPrefix(namespace_, slot, &prefix);
  LOG(INFO) << "[migrate] Iterate keys of slot, key's prefix: " << prefix;
  LOG(INFO) << "[migrate] Start migrating snapshot of slot " << slot;
  iter->Seek(prefix);
  LOG(INFO) << "Iterate Migration";

  // Seek to the beginning of keys start with 'prefix' and iterate all these keys
  for (iter->Seek(prefix); iter->Valid(); iter->Next()) {
    // The migrating task has to be stopped, if server role is changed from master to slave
    // or flush command (flushdb or flushall) is executed
    if (stop_migrate_) {
      LOG(ERROR) << "[migrate] Stop migrating snapshot due to the thread stopped";
      return Status::NotOK;
    }

    // Iteration is out of range
    if (!iter->key().starts_with(prefix)) {
      break;
    }

    // Get user key
    std::string ns, user_key;
    ExtractNamespaceKey(iter->key(), &ns, &user_key, true);
    current_migrate_key_ = user_key;

    // Add key's constructed cmd to restore_cmds, send pipeline
    // or not according to current_pipeline_size_
    auto stat = MigrateOneKey(user_key, iter->value(), &restore_cmds);
    if (stat.IsOK()) {
      if (stat.Msg() == "ok") migratedkey_cnt++;
      if (stat.Msg() == "expired") expiredkey_cnt++;
      if (stat.Msg() == "empty") emptykey_cnt++;
    } else {
      LOG(ERROR) << "[migrate] Failed to migrate key: " << user_key;
      return Status::NotOK;
    }
  }

  // Send the rest data in pipeline. This operation is necessary,
  // the final pipeline may not be sent while iterating keys,
  // because its size may less than pipeline_size_limit_.
  if (!SendCmdsPipelineIfNeed(&restore_cmds, true)) {
    LOG(ERROR) << "[migrate] Failed to send left data in pipeline";
    return Status::NotOK;
  }

  LOG(INFO) << "[migrate] Succeed to migrate slot snapshot, slot: " << slot << ", Migrated keys: " << migratedkey_cnt
            << ", Expired keys: " << expiredkey_cnt << ", Emtpy keys: " << emptykey_cnt;
  return Status::OK();
}

Status SlotMigrate::SendSnapshot() {
  const std::string migration_methods[4] = {"Seek-and-Insert", "Compact-and-Merge", "Plain-hybrid", "Level-based"};
  auto migration_method = svr_->GetConfig()->batch_migrate;
  LOG(INFO) << "[migrate] Start sending snapshot, migration method: " << migration_methods[migration_method]
            << ", migrating slot: " << migrate_slot_;
  switch (svr_->GetConfig()->batch_migrate) {
    case 0:
      return SendSnapShotByIteration();
    case 1:
      return SendSnapShotByBatch();
    case 2:
      return SendSnapshotAuto();
    default:
      return Status::NotOK;
  }
}

Status SlotMigrate::SendSnapshotAuto() {
  int16_t slot = migrate_slot_;
  rocksdb::ReadOptions read_options;
  read_options.snapshot = slot_snapshot_;
  read_options.fill_cache = false;
  rocksdb::ColumnFamilyHandle *meta_cf_handle = storage_->GetCFHandle(Engine::kMetadataColumnFamilyName);
  rocksdb::ColumnFamilyHandle *data_cf_handle = storage_->GetCFHandle(Engine::kSubkeyColumnFamilyName);
  std::unique_ptr<rocksdb::Iterator> iter(storage_->GetDB()->NewIterator(read_options, meta_cf_handle));
  std::string prefix;
  ComposeSlotKeyPrefix(namespace_, slot, &prefix);
  LOG(INFO) << "[migrate] Iterate keys of slot, key's prefix: " << prefix;
  LOG(INFO) << "[migrate] Start migrating snapshot of slot " << slot;
  iter->Seek(prefix);

  Slice meta_begin, meta_end;
  std::string ns, user_key_str;
  ExtractNamespaceKey(meta_begin, &ns, &user_key_str, true);
  Slice user_key_begin(user_key_str);

  for (iter->Seek(prefix); iter->Valid(); iter->Next()) {
    // The migrating task has to be stopped, if server role is changed from master to slave
    // or flush command (flushdb or flushall) is executed
    if (stop_migrate_) {
      LOG(ERROR) << "[migrate] Stop migrating snapshot due to the thread stopped";
      return Status::NotOK;
    }
    // Iteration is out of range
    if (!iter->key().starts_with(prefix)) {
      break;
    }
    meta_end = iter->key();
  }
  ExtractNamespaceKey(meta_end, &ns, &user_key_str, true);
  Slice user_key_end(user_key_str);
  // Now check the distribution of target device
  auto db_ptr = storage_->GetDB();
  // overhead in double iterating the metadata cf.

  rocksdb::CompactRangeOptions range_option;
  std::vector<std::pair<int, int>> compact_range_size;
  rocksdb::Status s =
      db_ptr->EstimateCompactRange(range_option, data_cf_handle, &user_key_begin, &user_key_end, &compact_range_size);
  if (!s.ok()) {
    return Status::NotOK;
  }

  int total_files = 0;
  for (auto pair : compact_range_size) {
    total_files += pair.second;
  }

  if (compact_range_size.size() >= (long unsigned int)svr_->GetConfig()->migration_threshold_level_num ||
      total_files >= svr_->GetConfig()->migration_threshold_file_num) {
    // go for range compaction
    SendSnapShotByBatch(range_option, &meta_begin, &meta_end, &user_key_begin, &user_key_end);
  } else {
    SendSnapShotByIteration();
  }
  return Status::OK();
}

Status SlotMigrate::SendSnapshotLevel() {
  int agent_fd = -1;
  auto svr_config = svr_->GetConfig();
//  auto s = Util::SockConnect(svr_config->migration_agent_ip, svr_config->migration_agent_port, &agent_fd);
  //  if (!s.IsOK()) {
  //    LOG(ERROR) << "[Migration] Failed to connect migration agent" << s.Msg();
  //  }

  svr_->mg_agent.get()->publish_agent_command(dst_ip_, dst_port_, migrate_slot_, namespace_, slot_snapshot_);
  return Status::OK();
}<|MERGE_RESOLUTION|>--- conflicted
+++ resolved
@@ -1050,7 +1050,6 @@
 
   start_ms = env->NowMicros();
   for (auto file_name : data_ssts) {
-<<<<<<< HEAD
     file_name = file_name.substr(file_name.size()-9,9);
     LOG(INFO) << "remote copying file : " << file_name;
     std::string scp_command  = "scp ";
@@ -1060,16 +1059,7 @@
     scp_command+=":/data/jinghua2/tmp/";
     system(scp_command.c_str());
     ingestion_command = ingestion_command_head + file_name;
-=======
-    ingestion_command = ingestion_command_head + file_name + " ";
-
-    std::ifstream ifs(file_name.c_str(), std::ios::binary | std::ios::ate);
-    std::ifstream::pos_type pos = ifs.tellg();
-    std::vector<char> result(pos);
-    ifs.seekg(0, std::ios::beg);
-    ifs.read(&result[0], pos);
-    ingestion_command.insert(ingestion_command.end(), result.begin(), result.end());
->>>>>>> c2400ea7
+
     auto cmd_status = Util::SockSend(slot_job_->slot_fd_, ingestion_command);
 
 
